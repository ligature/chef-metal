--- conflicted
+++ resolved
@@ -33,7 +33,7 @@
       #   - :ssh_timeout - the time to wait for ssh to be available if the instance is detected as up (defaults to 20)
       def initialize(compute_options)
         @base_bootstrap_options = compute_options.delete(:base_bootstrap_options) || {}
-        
+
         case compute_options[:provider]
         when 'AWS'
           aws_credentials = compute_options.delete(:aws_credentials)
@@ -48,6 +48,8 @@
         when 'OpenStack'
           openstack_credentials = compute_options.delete(:openstack_credentials)
           if openstack_credentials
+            @openstack_credentials = openstack_credentials
+          else
             @openstack_credentials = ChefMetal::OpenstackCredentials.new
             @openstack_credentials.load_default
           end
@@ -247,7 +249,7 @@
           if free_addrs.empty?
             raise ActionFailed, "No available IPs in pool <#{pool}>"
           end
-          attach_ip(server, free_addrs[0]) 
+          attach_ip(server, free_addrs[0])
         end
       end
 
@@ -449,19 +451,20 @@
         if compute_options[:sudo] || (!compute_options.has_key?(:sudo) && username != 'root')
           options[:prefix] = 'sudo '
         end
-<<<<<<< HEAD
+
         remote_host = nil
         if compute_options[:use_private_ip_for_ssh]
           remote_host = server.private_ip_address
-        else
+        elsif !server.public_ip_address
+          Chef::Log.warn("Server has no public ip address.  Using private ip '#{server.private_ip_address}'.  Set provisioner option 'use_private_ip_for_ssh' => true if this will always be the case ...")
+          remote_host = server.private_ip_address
+        elsif server.public_ip_address
           remote_host = server.public_ip_address
+        else
+          raise "Server #{server.id} has no private or public IP address!"
         end
 
         ChefMetal::Transport::SSH.new(remote_host, username, ssh_options, options)
-=======
-        host = server.public_ip_address ? server.public_ip_address : server.private_ip_address
-        ChefMetal::Transport::SSH.new(host, username, ssh_options, options)
->>>>>>> f68b560c
       end
 
       def wait_until_ready(server, timeout)
